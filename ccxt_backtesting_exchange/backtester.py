--- conflicted
+++ resolved
@@ -1,16 +1,11 @@
-<<<<<<< HEAD
-=======
 import pandas as pd
 import numpy as np
->>>>>>> ba1330a8
 from typing import Dict
 from enum import Enum
 
 import ccxt
 from ccxt.base.exchange import Num, OrderSide, OrderType
 from ccxt.base.errors import InsufficientFunds, BadSymbol, BadRequest, OrderNotFound
-import pandas as pd
-import numpy as np
 
 
 from .data_feed import DataFeed
@@ -228,7 +223,6 @@
         # Update the balance by adding/subtracting the amount
         self.__update_df_value_by_column(self._balances, "asset", asset, column, amount)
 
-<<<<<<< HEAD
     def tick(self) -> bool:
         """
         Advance the clock by one time step.
@@ -265,10 +259,7 @@
             raise NameError(f"Data feed for '{symbol}' already exists.")
         self._data_feeds[symbol] = DataFeed(file_path, timeframe)
 
-    def deposit(self, asset: str, amount: float, id=None):
-=======
     def deposit(self, asset: str, amount: float):
->>>>>>> ba1330a8
         """
         Deposit an asset to the backtesting exchange.
         """
